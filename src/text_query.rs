// This Source Code Form is subject to the terms of the Mozilla Public
// License, v. 2.0. If a coe.to_string()
// file, You can obtain one at https://mozilla.org/MPL/2.0/.

use std::str::Chars;
use std::iter::Peekable;
use ast::*;
use gmp::mpz::Mpz;
use gmp::mpq::Mpq;
use num::Num;
use chrono_tz::Tz;

#[derive(Debug, Clone)]
pub enum Token {
    Newline,
    Comment(usize),
    Ident(String),
    Decimal(String, Option<String>, Option<String>),
    Hex(String),
    Oct(String),
    Bin(String),
    Quote(String),
    Slash,
    Pipe,
    Semicolon,
    Equals,
    Caret,
    Eof,
    LPar,
    RPar,
    Plus,
    Minus,
    Asterisk,
    DashArrow,
    Colon,
    Date(Vec<DateToken>),
    Comma,
    Degree(Degree),
    Percent,
    Error(String),
}

fn describe(token: &Token) -> String {
    match *token {
        Token::Newline | Token::Comment(_) => "\\n".to_owned(),
        Token::Ident(_) => "ident".to_owned(),
        Token::Decimal(_, _, _) => "number".to_owned(),
        Token::Hex(_) => "hex".to_owned(),
        Token::Oct(_) => "octal".to_owned(),
        Token::Bin(_) => "binary".to_owned(),
        Token::Quote(_) => "quote".to_owned(),
        Token::Slash => "`/`".to_owned(),
        Token::Pipe => "`|`".to_owned(),
        Token::Semicolon => "`;`".to_owned(),
        Token::Equals => "`=`".to_owned(),
        Token::Caret => "`^`".to_owned(),
        Token::Eof => "eof".to_owned(),
        Token::LPar => "`(`".to_owned(),
        Token::RPar => "`)`".to_owned(),
        Token::Plus => "`+`".to_owned(),
        Token::Minus => "`-`".to_owned(),
        Token::Asterisk => "`*`".to_owned(),
        Token::DashArrow => "`->`".to_owned(),
        Token::Colon => "`:`".to_owned(),
        Token::Date(_) => "date literal".to_owned(),
        Token::Comma => "`,`".to_owned(),
        Token::Percent => "%".to_owned(),
        Token::Degree(ref deg) => format!("`{}`", deg),
        Token::Error(ref e) => format!("<{}>", e)
    }
}

#[derive(Clone)]
pub struct TokenIterator<'a>(Peekable<Chars<'a>>);

impl<'a> TokenIterator<'a> {
    pub fn new(input: &'a str) -> TokenIterator<'a> {
        TokenIterator(input.chars().peekable())
    }
}

impl<'a> Iterator for TokenIterator<'a> {
    type Item = Token;

    fn next(&mut self) -> Option<Token> {
        if self.0.peek().is_none() {
            return Some(Token::Eof)
        }
        let res = match self.0.next().unwrap() {
            ' ' | '\t' => return self.next(),
            '\n' => Token::Newline,
            '(' => Token::LPar,
            ')' => Token::RPar,
            '+' => Token::Plus,
            ';' => Token::Semicolon,
            '%' => Token::Percent,
            '=' => Token::Equals,
            '^' => Token::Caret,
            ',' => Token::Comma,
            '|' => Token::Pipe,
            ':' => Token::Colon,
            '→' => Token::DashArrow,
            '*' => if self.0.peek().cloned() == Some('*') {
                self.0.next();
                Token::Caret
            } else {
                Token::Asterisk
            },
            '-' => match self.0.peek().cloned() {
                Some('>') => {
                    self.0.next();
                    Token::DashArrow
                },
                _ => Token::Minus
            },
            '\u{2212}' => Token::Minus,
            '/' => match self.0.peek() {
                Some(&'/') => loop {
                    match self.0.next() {
                        None | Some('\n') => return Some(Token::Comment(1)),
                        _ => ()
                    }
                },
                Some(&'*') => {
                    let mut lines = 0;
                    loop {
                        if let Some(&'\n') = self.0.peek() {
                            lines += 1;
                        }
                        if let Some('*') = self.0.next() {
                            if let Some(&'/') = self.0.peek() {
                                self.0.next();
                                return Some(Token::Comment(lines))
                            }
                        }
                        if self.0.peek() == None {
                            return Some(Token::Error("Expected `*/`, got EOF".to_string()))
                        }
                    }
                },
                _ => Token::Slash
            },
            x @ '0'..='9' | x @ '.' => {
                if x == '0' && self.0.peek() == Some(&'x') {
                    self.0.next();
                    let mut hex = String::new();

                    while let Some(c) = self.0.peek().cloned() {
                        match c {
                            '0'..='9' | 'a'..='f' | 'A'..='F' =>
                                hex.push(self.0.next().unwrap()),
                            '\u{2009}' | '_' => {
                                self.0.next();
                            },
                            _ => break
                        }
                    }
                    if hex.is_empty() {
                        return Some(Token::Error(
                            "Malformed hexadecimal literal: No digits after 0x".to_owned()))
                    }
                    return Some(Token::Hex(hex))
                }

                if x == '0' && self.0.peek() == Some(&'o') {
                    self.0.next();
                    let mut oct = String::new();

                    while let Some(c) = self.0.peek().cloned() {
                        match c {
                            '0'..='7' =>
                                oct.push(self.0.next().unwrap()),
                            '\u{2009}' | '_' => {
                                self.0.next();
                            },
                            _ => break
                        }
                    }
                    if oct.is_empty() {
                        return Some(Token::Error(
                            "Malformed octal literal: No digits after 0o".to_owned()))
                    }
                    return Some(Token::Oct(oct))
                }

                if x == '0' && self.0.peek() == Some(&'b') {
                    self.0.next();
                    let mut bin = String::new();

                    while let Some(c) = self.0.peek().cloned() {
                        match c {
                            '0' | '1' =>
                                bin.push(self.0.next().unwrap()),
                            '\u{2009}' | '_' => {
                                self.0.next();
                            },
                            _ => break
                        }
                    }
                    if bin.is_empty() {
                        return Some(Token::Error(
                            "Malformed binary literal: No digits after 0b".to_owned()))
                    }
                    return Some(Token::Bin(bin))
                }

                let mut integer = String::new();
                let mut frac = None;
                let mut exp = None;

                // integer component
                if x != '.' {
                    integer.push(x);
                    while let Some(c) = self.0.peek().cloned() {
                        match c {
                            '0'..='9' => integer.push(self.0.next().unwrap()),
                            '\u{2009}' | '_' => {
                                self.0.next();
                            },
                            _ => break
                        }
                    }
                } else {
                    integer.push('0');
                }
                // fractional component
                if x == '.' || Some('.') == self.0.peek().cloned() {
                    let mut buf = String::new();
                    if x != '.' {
                        self.0.next();
                    }
                    while let Some(c) = self.0.peek().cloned() {
                        match c {
                            '0'..='9' => buf.push(self.0.next().unwrap()),
                            '\u{2009}' | '_' => {
                                self.0.next();
                            },
                            _ => break
                        }
                    }
                    if buf.is_empty() {
                        return Some(Token::Error(
                            "Malformed number literal: No digits after decimal point".to_owned()))
                    }
                    frac = Some(buf)
                }
                // exponent
                if let Some('e') = self.0.peek().cloned().map(|x| x.to_ascii_lowercase()) {
                    let mut buf = String::new();
                    self.0.next();
                    if let Some('e') = self.0.peek().cloned().map(|x| x.to_ascii_lowercase()) {
                        self.0.next();
                    }
                    if let Some(c) = self.0.peek().cloned() {
                        match c {
                            '-' => {
                                buf.push(self.0.next().unwrap());
                            },
                            '+' => {
                                self.0.next();
                            },
                            _ => ()
                        }
                    }
                    while let Some(c) = self.0.peek().cloned() {
                        match c {
                            '0'..='9' => buf.push(self.0.next().unwrap()),
                            '\u{2009}' | '_' => {
                                self.0.next();
                            },
                            _ => break
                        }
                    }
                    if buf.is_empty() {
                        return Some(Token::Error(
                            "Malformed number literal: No digits after exponent".to_owned()))
                    }
                    exp = Some(buf)
                }
                Token::Decimal(integer, frac, exp)
            },
            '\\' => match self.0.next() {
                Some('u') => {
                    let mut buf = String::new();
                    while let Some(c) = self.0.peek().cloned() {
                        if c.is_digit(16) {
                            buf.push(self.0.next().unwrap());
                        } else {
                            break;
                        }
                    }
                    let v = u32::from_str_radix(&*buf, 16).unwrap();
                    if let Some(c) = ::std::char::from_u32(v) {
                        let mut buf = String::new();
                        buf.push(c);
                        Token::Ident(buf)
                    } else {
                        Token::Error(format!("Invalid unicode scalar: {:x}", v))
                    }
                },
                _ => Token::Error("Unexpected \\".to_string())
            },
            '\'' => {
                let mut buf = String::new();
                loop {
                    match self.0.next() {
                        None | Some('\n') => return Some(Token::Error("Unexpected newline or EOF".to_string())),
                        Some('\\') => match self.0.next() {
                            Some('\'') => buf.push('\''),
                            Some('n') => buf.push('\n'),
                            Some('t') => buf.push('\t'),
                            Some(c) => return Some(Token::Error(format!("Invalid escape sequence \\{}", c))),
                            None => return Some(Token::Error("Unexpected EOF".to_string())),
                        },
                        Some('\'') => break,
                        Some(c) => buf.push(c),
                    }
                }
                Token::Quote(buf)
            },
            '#' => {
                let mut toks = vec![];
                while self.0.peek().is_some() {
                    let res = match self.0.next().unwrap() {
                        '#' => break,
                        ':' => DateToken::Colon,
                        '-' => DateToken::Dash,
                        '+' => DateToken::Plus,
                        x if x.is_whitespace() => {
                            while self.0.peek().map(|c| c.is_whitespace()).unwrap_or(false) {
                                self.0.next();
                            }
                            DateToken::Space
                        },
                        x if x.is_digit(10) => {
                            let mut integer = String::new();
                            integer.push(x);
                            while let Some(c) = self.0.peek().cloned() {
                                if c.is_digit(10) {
                                    self.0.next();
                                    integer.push(c);
                                } else {
                                    break;
                                }
                            }
                            let frac = if let Some('.') = self.0.peek().cloned() {
                                let mut frac = String::new();
                                self.0.next();
                                while let Some(c) = self.0.peek().cloned() {
                                    if c.is_digit(10) {
                                        self.0.next();
                                        frac.push(c);
                                    } else {
                                        break;
                                    }
                                }
                                Some(frac)
                            } else {
                                None
                            };
                            DateToken::Number(integer, frac)
                        },
                        x => {
                            let mut buf = String::new();
                            buf.push(x);
                            while let Some(c) = self.0.peek().cloned() {
                                if !"#:-+ ".contains(c) && !c.is_digit(10) {
                                    self.0.next();
                                    buf.push(c);
                                } else {
                                    break;
                                }
                            }
                            DateToken::Literal(buf)
                        },
                        //x => DateToken::Error(format!("Unexpected character '{}'", x))
                    };
                    toks.push(res);
                }
                if let Some(&DateToken::Space) = toks.first() {
                    toks.remove(0);
                }
                if let Some(&DateToken::Space) = toks.last() {
                    toks.pop();
                }
                Token::Date(toks)
            },
            '"' => {
                let mut buf = String::new();
                while let Some(c) = self.0.next() {
                    if c == '\\' {
                        if let Some(c) = self.0.next() {
                            buf.push(c);
                        }
                    } else if c == '"' {
                        break;
                    } else {
                        buf.push(c);
                    }
                }
                Token::Ident(buf)
            },
            x => {
                let mut buf = String::new();
                buf.push(x);
                while let Some(c) = self.0.peek().cloned() {
                    if c.is_alphanumeric() || c == '_' || c == '$' {
                        buf.push(self.0.next().unwrap());
                    } else {
                        break;
                    }
                }
                match &*buf {
                    "degC" | "°C" | "celsius" | "℃" => Token::Degree(Degree::Celsius),
                    "degF" | "°F" | "fahrenheit" | "℉" => Token::Degree(Degree::Fahrenheit),
                    "degRé" | "°Ré" | "degRe" | "°Re" | "réaumur" | "reaumur" => Token::Degree(Degree::Reaumur),
                    "degRø" | "°Rø" | "degRo" | "°Ro" | "rømer" | "romer" => Token::Degree(Degree::Romer),
                    "degDe" | "°De" | "delisle" => Token::Degree(Degree::Delisle),
                    "degN" | "°N" | "degnewton" => Token::Degree(Degree::Newton),
                    "per" => Token::Slash,
                    "to" | "in" => Token::DashArrow,
                    _ => Token::Ident(buf)
                }
            }
        };
        Some(res)
    }
}

pub type Iter<'a> = Peekable<TokenIterator<'a>>;

fn attr_from_name(name: &str) -> Option<&'static str> {
    match name {
        "int" | "international" => Some("int"),
        "UKSJJ" => Some("UKSJJ"),
        "UKB" => Some("UKB"),
        "UKC" => Some("UKC"),
        "UKK" => Some("UKK"),
        "imperial" | "british" | "UK" => Some("br"),
        "survey" | "geodetic" => Some("survey"),
        "irish" => Some("irish"),
        "aust" | "australian" => Some("aust"),
        "roman" => Some("roman"),
        "egyptian" => Some("egyptian"),
        "greek" => Some("greek"),
        "olympic" => Some("olympic"),
        _ => None,
    }
}

fn parse_function(iter: &mut Iter, func: Function) -> Expr {
    let args = match iter.peek().cloned().unwrap() {
        Token::LPar => {
            iter.next();
            let mut args = vec![];
            loop {
                if let Some(&Token::RPar) = iter.peek() {
                    iter.next();
                    break;
                }
                args.push(parse_expr(iter));
                match iter.peek().cloned().unwrap() {
                    Token::Comma => {
                        iter.next();
                    },
                    Token::RPar => (),
                    x => return Expr::Error(format!("Expected `,` or `)`, got {}",
                                                    describe(&x)))
                }
            }
            args
        },
        _ => vec![parse_pow(iter)],
    };
    Expr::Call(func, args)
}

fn parse_radix(num: &str, base: u8, description: &str) -> Expr {
    Mpz::from_str_radix(&*num, base)
        .map(|x| Mpq::ratio(&x, &Mpz::one()))
        .map(Num::Mpq)
        .map(Expr::Const)
        .unwrap_or_else(|()| Expr::Error(format!("Failed to parse {}", description)))
}

fn parse_term(iter: &mut Iter) -> Expr {
    match iter.next().unwrap() {
        Token::Ident(ref id) => {
            if let Some(func) = Function::from_name(id) {
                parse_function(iter, func)
            } else if let Some(attr) = attr_from_name(id) {
                match iter.peek().cloned().unwrap() {
                    Token::Ident(ref name) => {
                        iter.next();
                        Expr::Unit(format!("{}{}", attr, name))
                    },
                    x => Expr::Error(format!("Attribute must be followed by ident, got {}",
                                            describe(&x)))
                }
            } else {
                match iter.peek().cloned().unwrap() {
                    Token::Ident(ref s) if s == "of" => {
                        iter.next();
                        Expr::Of(id.clone(), Box::new(parse_juxt(iter)))
                    },
                    _ => Expr::Unit(id.to_string())
                }
            }
        },
        Token::Quote(name) => Expr::Quote(name),
        Token::Decimal(num, frac, exp) =>
            ::number::Number::from_parts(&*num, frac.as_ref().map(|x| &**x), exp.as_ref().map(|x| &**x))
            .map(Expr::Const)
<<<<<<< HEAD
            .unwrap_or_else(|e| Expr::Error(e.to_string())),
        Token::Hex(num) => parse_radix(&*num, 16, "hex"),
        Token::Oct(num) => parse_radix(&*num, 8, "octal"),
        Token::Bin(num) => parse_radix(&*num, 2, "binary"),
=======
            .unwrap_or_else(|e| Expr::Error(format!("{}", e))),
        Token::Hex(num) =>
            Mpz::from_str_radix(&*num, 16)
            .map(|x| Mpq::ratio(&x, &Mpz::one()))
            .map(Num::Mpq)
            .map(Expr::Const)
            .unwrap_or_else(|_| Expr::Error(format!("Failed to parse hex"))),
        Token::Oct(num) =>
            Mpz::from_str_radix(&*num, 8)
            .map(|x| Mpq::ratio(&x, &Mpz::one()))
            .map(Num::Mpq)
            .map(Expr::Const)
            .unwrap_or_else(|_| Expr::Error(format!("Failed to parse octal"))),
        Token::Bin(num) =>
            Mpz::from_str_radix(&*num, 2)
            .map(|x| Mpq::ratio(&x, &Mpz::one()))
            .map(Num::Mpq)
            .map(Expr::Const)
            .unwrap_or_else(|_| Expr::Error(format!("Failed to parse binary"))),
>>>>>>> d37bedc3
        Token::Plus => Expr::Plus(Box::new(parse_term(iter))),
        Token::Minus => Expr::Neg(Box::new(parse_term(iter))),
        Token::LPar => {
            let res = parse_expr(iter);
            match iter.next().unwrap() {
                Token::RPar => res,
                x => Expr::Error(format!("Expected `)`, got {}", describe(&x)))
            }
        },
        Token::Percent => Expr::Unit("percent".to_owned()),
        Token::Date(toks) => Expr::Date(toks),
        Token::Comment(_) => parse_term(iter),
        x => Expr::Error(format!("Expected term, got {}", describe(&x))),
    }
}

fn parse_suffix(iter: &mut Iter) -> Expr {
    let left = parse_term(iter);
    match *iter.peek().unwrap() {
        Token::Percent => {
            let mut left = left;
            while let Some(&Token::Percent) = iter.peek() {
                iter.next();
                left = Expr::Mul(vec![left, Expr::Unit("percent".to_owned())]);
            }
            left
        },
        _ => left
    }
}

fn parse_pow(iter: &mut Iter) -> Expr {
    let left = parse_suffix(iter);
    match *iter.peek().unwrap() {
        Token::Caret => {
            iter.next();
            let right = parse_pow(iter);
            Expr::Pow(Box::new(left), Box::new(right))
        },
        _ => left
    }
}

fn parse_frac(iter: &mut Iter) -> Expr {
    let left = parse_pow(iter);
    match *iter.peek().unwrap() {
        Token::Pipe => {
            iter.next();
            let right = parse_pow(iter);
            Expr::Frac(Box::new(left), Box::new(right))
        },
        _ => left
    }
}

fn parse_juxt(iter: &mut Iter) -> Expr {
    let mut terms = vec![parse_frac(iter)];
    loop { match iter.peek().cloned().unwrap() {
        Token::Asterisk | Token::Slash | Token::Comma | Token::Equals |
        Token::Plus | Token::Minus | Token::DashArrow |
        Token::RPar | Token::Newline |
        Token::Comment(_) | Token::Eof => break,
        Token::Degree(deg) => {
            iter.next();
            terms = vec![Expr::Suffix(deg, Box::new(Expr::Mul(terms)))]
        },
        _ => terms.push(parse_frac(iter))
    }}
    if terms.len() == 1 {
        terms.pop().unwrap()
    } else {
        Expr::Mul(terms)
    }
}

fn parse_div(iter: &mut Iter) -> Expr {
    let mut terms = vec![parse_juxt(iter)];
    loop { match iter.peek().cloned().unwrap() {
        Token::Slash => {
            iter.next();
            let left = if terms.len() == 1 {
                terms.pop().unwrap()
            } else {
                Expr::Mul(terms.drain(..).collect())
            };
            terms = vec![Expr::Frac(Box::new(left), Box::new(parse_juxt(iter)))];
        },
        Token::Asterisk => {
            iter.next();
            terms.push(parse_juxt(iter));
        },
        _ => break
    }}
    if terms.len() == 1 {
        terms.pop().unwrap()
    } else {
        Expr::Mul(terms)
    }
}

fn parse_add(iter: &mut Iter) -> Expr {
    let mut left = parse_div(iter);
    loop { match *iter.peek().unwrap() {
        Token::Plus => {
            iter.next();
            let right = parse_div(iter);
            left = Expr::Add(Box::new(left), Box::new(right))
        },
        Token::Minus => {
            iter.next();
            let right = parse_div(iter);
            left = Expr::Sub(Box::new(left), Box::new(right))
        },
        _ => return left
    }}
}

fn parse_eq(iter: &mut Iter) -> Expr {
    let left = parse_add(iter);
    match iter.peek().cloned().unwrap() {
        Token::Equals => {
            iter.next();
            let right = parse_add(iter);
            Expr::Equals(Box::new(left), Box::new(right))
        },
        _ => left
    }
}

pub fn parse_expr(iter: &mut Iter) -> Expr {
    parse_eq(iter)
}

pub fn parse_unitlist(iter: &mut Iter) -> Option<Vec<String>> {
    let mut expecting_term = true;
    let mut res = vec![];
    loop { match iter.next().unwrap() {
        Token::Ident(ref ident) if expecting_term => {
            res.push(ident.clone());
            expecting_term = false;
        },
        Token::Comma | Token::Semicolon if !expecting_term => {
            expecting_term = true;
        },
        Token::Eof | Token::Newline | Token::Comment(_) if !expecting_term => break,
        _ => return None
    }}
    if res.len() > 1 {
        Some(res)
    } else {
        None
    }
}

pub fn parse_offset(iter: &mut Iter) -> Option<i64> {
    use std::str::FromStr;

    let sign = match iter.next().unwrap() {
        Token::Plus => 1,
        Token::Minus => -1,
        _ => return None
    };
    let hour = match iter.next().unwrap() {
        Token::Decimal(ref i, None, None) if i.len() == 2 => i.clone(),
        _ => return None
    };
    match iter.next().unwrap() {
        Token::Colon => (),
        _ => return None
    }
    let min = match iter.next().unwrap() {
        Token::Decimal(ref i, None, None) if i.len() == 2 => i.clone(),
        _ => return None
    };
    Some(sign * (i64::from_str(&*hour).unwrap() * 3600 + i64::from_str(&*min).unwrap() * 60))
}

pub fn parse_query(iter: &mut Iter) -> Query {
    match iter.peek().cloned() {
        Some(Token::Ident(ref s)) if s == "factorize" => {
            iter.next();
            return Query::Factorize(parse_eq(iter))
        },
        Some(Token::Ident(ref s)) if s == "units" => {
            iter.next();
            if let Some(Token::Ident(ref s)) = iter.peek().cloned() {
                if s == "for" || s == "of" {
                    iter.next();
                }
            }
            return Query::UnitsFor(parse_eq(iter))
        },
        Some(Token::Ident(ref s)) if s == "search" => {
            iter.next();
            if let Some(Token::Ident(ref s)) = iter.peek().cloned() {
                return Query::Search(s.clone())
            }
        },
        _ => ()
    }
    let left = parse_eq(iter);
    match iter.peek().cloned().unwrap() {
        Token::DashArrow => {
            use std::str::FromStr;
            iter.next();
            let mut copy = iter.clone();
            if let Some(res) = parse_unitlist(&mut copy) {
                *iter = copy;
                return Query::Convert(
                    left, Conversion::List(res), None, Digits::Default
                )
            }
            let digits = match iter.peek().cloned().unwrap() {
                Token::Ident(ref s) if s == "digits" => {
                    iter.next();
                    match iter.peek().cloned() {
                        Some(Token::Decimal(int, None, None)) => {
                            iter.next();
                            match u64::from_str_radix(&*int, 10) {
                                Ok(v) => Digits::Digits(v),
                                Err(e) => return Query::Error(format!(
                                    "Failed to parse digits: {}", e
                                ))
                            }
                        },
                        _ => Digits::FullInt,
                    }
                },
                _ => Digits::Default
            };
            let base = match iter.peek().cloned().unwrap() {
                Token::Ident(ref s) if s == "base" => {
                    iter.next();
                    match iter.next() {
                        Some(Token::Decimal(int, None, None)) => match u64::from_str_radix(&*int, 10) {
                            Ok(v) if v >= 2 && v <= 36 => {
                                Some(v as u8)
                            },
                            Ok(v) => return Query::Error(format!(
                                "Unsupported base {}, must be from 2 to 36", v)),
                            Err(e) => return Query::Error(format!(
                                "Failed to parse base: {}", e))
                        },
                        Some(x) => return Query::Error(format!(
                            "Expected decimal base, got {}", describe(&x))),
                        None => return Query::Error(
                            "Expected decimal base, got eof".to_string()
                        )
                    }
                },
                Token::Ident(ref s) if s == "hex" || s == "hexadecimal" || s == "base16" => {
                    iter.next();
                    Some(16)
                },
                Token::Ident(ref s) if s == "oct" || s == "octal" || s == "base8" => {
                    iter.next();
                    Some(8)
                },
                Token::Ident(ref s) if s == "bin" || s == "binary" || s == "base2" => {
                    iter.next();
                    Some(2)
                },
                _ => None
            };
            let right = match iter.peek().cloned().unwrap() {
                Token::Eof => Conversion::None,
                Token::Degree(deg) => Conversion::Degree(deg),
                Token::Plus | Token::Minus => {
                    let mut old = iter.clone();
                    if let Some(off) = parse_offset(iter) {
                        Conversion::Offset(off)
                    } else {
                        Conversion::Expr(parse_eq(&mut old))
                    }
                },
                Token::Ident(ref s) if Tz::from_str(s).is_ok() => {
                    Conversion::Timezone(Tz::from_str(s).expect(
                        "Running from_str a second time failed"
                    ))
                },
                _ => Conversion::Expr(parse_eq(iter))
            };
            Query::Convert(left, right, base, digits)
        },
        _ => Query::Expr(left)
    }
}

#[cfg(test)]
mod test {
    use super::*;

    fn parse(input: &str) -> String {
        parse_expr(&mut TokenIterator::new(input).peekable()).to_string()
    }

    #[test]
    fn add_assoc() {
        assert_eq!(parse("a + b - c + d - e"),
                   "(((a + b) - c) + d) - e");
    }

    #[test]
    fn sub_crash_regression() {
        assert_eq!(parse("-"),
                   "-<error: Expected term, got eof>");
    }

    #[test]
    fn mul_assoc() {
        assert_eq!(parse("a b * c / d / e f * g h"),
                   "(((a b) c / d) / e f) (g h)");
        assert_eq!(parse("a|b c / g e|f"),
                   "(a / b) c / g (e / f)");
        assert_eq!(parse("a / b / c"),
                   "(a / b) / c");
    }

    #[test]
    fn suffix_prec() {
        assert_eq!(parse("a b °C + x y °F"),
                   "a b °C + x y °F");
        assert_eq!(parse("a b °C c"),
                   "(a b °C) c");
        assert_eq!(parse("a °C / x"),
                   "a °C / x");
        assert_eq!(parse("a °C * x"),
                   "(a °C) x");
    }

    #[test]
    fn number_lex() {
        assert_eq!(parse("1e"),
                   "<error: Expected term, got <Malformed number literal: No digits after exponent>>");
        assert_eq!(parse("1."),
                   "<error: Expected term, got <Malformed number literal: No digits after decimal point>>");
    }

    #[test]
    fn mono_unit_list() {
        use ast::*;
        match parse_query(&mut TokenIterator::new("foo -> bar").peekable()) {
            Query::Convert(_, Conversion::Expr(_), _, _) => (),
            x => panic!("Expected Convert(_, Expr(_), _), got {:?}", x),
        }
    }

    #[test]
    fn test_of() {
        assert_eq!(parse("foo of 1 abc def / 12"),
                   "(foo of 1 abc def) / 12");
    }
}<|MERGE_RESOLUTION|>--- conflicted
+++ resolved
@@ -2,13 +2,13 @@
 // License, v. 2.0. If a coe.to_string()
 // file, You can obtain one at https://mozilla.org/MPL/2.0/.
 
+use ast::*;
+use chrono_tz::Tz;
+use gmp::mpq::Mpq;
+use gmp::mpz::Mpz;
+use num::Num;
+use std::iter::Peekable;
 use std::str::Chars;
-use std::iter::Peekable;
-use ast::*;
-use gmp::mpz::Mpz;
-use gmp::mpq::Mpq;
-use num::Num;
-use chrono_tz::Tz;
 
 #[derive(Debug, Clone)]
 pub enum Token {
@@ -66,7 +66,7 @@
         Token::Comma => "`,`".to_owned(),
         Token::Percent => "%".to_owned(),
         Token::Degree(ref deg) => format!("`{}`", deg),
-        Token::Error(ref e) => format!("<{}>", e)
+        Token::Error(ref e) => format!("<{}>", e),
     }
 }
 
@@ -84,7 +84,7 @@
 
     fn next(&mut self) -> Option<Token> {
         if self.0.peek().is_none() {
-            return Some(Token::Eof)
+            return Some(Token::Eof);
         }
         let res = match self.0.next().unwrap() {
             ' ' | '\t' => return self.next(),
@@ -100,25 +100,27 @@
             '|' => Token::Pipe,
             ':' => Token::Colon,
             '→' => Token::DashArrow,
-            '*' => if self.0.peek().cloned() == Some('*') {
-                self.0.next();
-                Token::Caret
-            } else {
-                Token::Asterisk
-            },
+            '*' => {
+                if self.0.peek().cloned() == Some('*') {
+                    self.0.next();
+                    Token::Caret
+                } else {
+                    Token::Asterisk
+                }
+            }
             '-' => match self.0.peek().cloned() {
                 Some('>') => {
                     self.0.next();
                     Token::DashArrow
-                },
-                _ => Token::Minus
+                }
+                _ => Token::Minus,
             },
             '\u{2212}' => Token::Minus,
             '/' => match self.0.peek() {
                 Some(&'/') => loop {
                     match self.0.next() {
                         None | Some('\n') => return Some(Token::Comment(1)),
-                        _ => ()
+                        _ => (),
                     }
                 },
                 Some(&'*') => {
@@ -130,15 +132,15 @@
                         if let Some('*') = self.0.next() {
                             if let Some(&'/') = self.0.peek() {
                                 self.0.next();
-                                return Some(Token::Comment(lines))
+                                return Some(Token::Comment(lines));
                             }
                         }
                         if self.0.peek() == None {
-                            return Some(Token::Error("Expected `*/`, got EOF".to_string()))
-                        }
-                    }
-                },
-                _ => Token::Slash
+                            return Some(Token::Error("Expected `*/`, got EOF".to_string()));
+                        }
+                    }
+                }
+                _ => Token::Slash,
             },
             x @ '0'..='9' | x @ '.' => {
                 if x == '0' && self.0.peek() == Some(&'x') {
@@ -147,19 +149,19 @@
 
                     while let Some(c) = self.0.peek().cloned() {
                         match c {
-                            '0'..='9' | 'a'..='f' | 'A'..='F' =>
-                                hex.push(self.0.next().unwrap()),
+                            '0'..='9' | 'a'..='f' | 'A'..='F' => hex.push(self.0.next().unwrap()),
                             '\u{2009}' | '_' => {
                                 self.0.next();
-                            },
-                            _ => break
+                            }
+                            _ => break,
                         }
                     }
                     if hex.is_empty() {
                         return Some(Token::Error(
-                            "Malformed hexadecimal literal: No digits after 0x".to_owned()))
-                    }
-                    return Some(Token::Hex(hex))
+                            "Malformed hexadecimal literal: No digits after 0x".to_owned(),
+                        ));
+                    }
+                    return Some(Token::Hex(hex));
                 }
 
                 if x == '0' && self.0.peek() == Some(&'o') {
@@ -168,19 +170,19 @@
 
                     while let Some(c) = self.0.peek().cloned() {
                         match c {
-                            '0'..='7' =>
-                                oct.push(self.0.next().unwrap()),
+                            '0'..='7' => oct.push(self.0.next().unwrap()),
                             '\u{2009}' | '_' => {
                                 self.0.next();
-                            },
-                            _ => break
+                            }
+                            _ => break,
                         }
                     }
                     if oct.is_empty() {
                         return Some(Token::Error(
-                            "Malformed octal literal: No digits after 0o".to_owned()))
-                    }
-                    return Some(Token::Oct(oct))
+                            "Malformed octal literal: No digits after 0o".to_owned(),
+                        ));
+                    }
+                    return Some(Token::Oct(oct));
                 }
 
                 if x == '0' && self.0.peek() == Some(&'b') {
@@ -189,19 +191,19 @@
 
                     while let Some(c) = self.0.peek().cloned() {
                         match c {
-                            '0' | '1' =>
-                                bin.push(self.0.next().unwrap()),
+                            '0' | '1' => bin.push(self.0.next().unwrap()),
                             '\u{2009}' | '_' => {
                                 self.0.next();
-                            },
-                            _ => break
+                            }
+                            _ => break,
                         }
                     }
                     if bin.is_empty() {
                         return Some(Token::Error(
-                            "Malformed binary literal: No digits after 0b".to_owned()))
-                    }
-                    return Some(Token::Bin(bin))
+                            "Malformed binary literal: No digits after 0b".to_owned(),
+                        ));
+                    }
+                    return Some(Token::Bin(bin));
                 }
 
                 let mut integer = String::new();
@@ -216,8 +218,8 @@
                             '0'..='9' => integer.push(self.0.next().unwrap()),
                             '\u{2009}' | '_' => {
                                 self.0.next();
-                            },
-                            _ => break
+                            }
+                            _ => break,
                         }
                     }
                 } else {
@@ -234,13 +236,14 @@
                             '0'..='9' => buf.push(self.0.next().unwrap()),
                             '\u{2009}' | '_' => {
                                 self.0.next();
-                            },
-                            _ => break
+                            }
+                            _ => break,
                         }
                     }
                     if buf.is_empty() {
                         return Some(Token::Error(
-                            "Malformed number literal: No digits after decimal point".to_owned()))
+                            "Malformed number literal: No digits after decimal point".to_owned(),
+                        ));
                     }
                     frac = Some(buf)
                 }
@@ -255,11 +258,11 @@
                         match c {
                             '-' => {
                                 buf.push(self.0.next().unwrap());
-                            },
+                            }
                             '+' => {
                                 self.0.next();
-                            },
-                            _ => ()
+                            }
+                            _ => (),
                         }
                     }
                     while let Some(c) = self.0.peek().cloned() {
@@ -267,18 +270,19 @@
                             '0'..='9' => buf.push(self.0.next().unwrap()),
                             '\u{2009}' | '_' => {
                                 self.0.next();
-                            },
-                            _ => break
+                            }
+                            _ => break,
                         }
                     }
                     if buf.is_empty() {
                         return Some(Token::Error(
-                            "Malformed number literal: No digits after exponent".to_owned()))
+                            "Malformed number literal: No digits after exponent".to_owned(),
+                        ));
                     }
                     exp = Some(buf)
                 }
                 Token::Decimal(integer, frac, exp)
-            },
+            }
             '\\' => match self.0.next() {
                 Some('u') => {
                     let mut buf = String::new();
@@ -297,19 +301,26 @@
                     } else {
                         Token::Error(format!("Invalid unicode scalar: {:x}", v))
                     }
-                },
-                _ => Token::Error("Unexpected \\".to_string())
+                }
+                _ => Token::Error("Unexpected \\".to_string()),
             },
             '\'' => {
                 let mut buf = String::new();
                 loop {
                     match self.0.next() {
-                        None | Some('\n') => return Some(Token::Error("Unexpected newline or EOF".to_string())),
+                        None | Some('\n') => {
+                            return Some(Token::Error("Unexpected newline or EOF".to_string()))
+                        }
                         Some('\\') => match self.0.next() {
                             Some('\'') => buf.push('\''),
                             Some('n') => buf.push('\n'),
                             Some('t') => buf.push('\t'),
-                            Some(c) => return Some(Token::Error(format!("Invalid escape sequence \\{}", c))),
+                            Some(c) => {
+                                return Some(Token::Error(format!(
+                                    "Invalid escape sequence \\{}",
+                                    c
+                                )))
+                            }
                             None => return Some(Token::Error("Unexpected EOF".to_string())),
                         },
                         Some('\'') => break,
@@ -317,7 +328,7 @@
                     }
                 }
                 Token::Quote(buf)
-            },
+            }
             '#' => {
                 let mut toks = vec![];
                 while self.0.peek().is_some() {
@@ -331,7 +342,7 @@
                                 self.0.next();
                             }
                             DateToken::Space
-                        },
+                        }
                         x if x.is_digit(10) => {
                             let mut integer = String::new();
                             integer.push(x);
@@ -359,7 +370,7 @@
                                 None
                             };
                             DateToken::Number(integer, frac)
-                        },
+                        }
                         x => {
                             let mut buf = String::new();
                             buf.push(x);
@@ -372,7 +383,7 @@
                                 }
                             }
                             DateToken::Literal(buf)
-                        },
+                        }
                         //x => DateToken::Error(format!("Unexpected character '{}'", x))
                     };
                     toks.push(res);
@@ -384,7 +395,7 @@
                     toks.pop();
                 }
                 Token::Date(toks)
-            },
+            }
             '"' => {
                 let mut buf = String::new();
                 while let Some(c) = self.0.next() {
@@ -399,7 +410,7 @@
                     }
                 }
                 Token::Ident(buf)
-            },
+            }
             x => {
                 let mut buf = String::new();
                 buf.push(x);
@@ -413,13 +424,17 @@
                 match &*buf {
                     "degC" | "°C" | "celsius" | "℃" => Token::Degree(Degree::Celsius),
                     "degF" | "°F" | "fahrenheit" | "℉" => Token::Degree(Degree::Fahrenheit),
-                    "degRé" | "°Ré" | "degRe" | "°Re" | "réaumur" | "reaumur" => Token::Degree(Degree::Reaumur),
-                    "degRø" | "°Rø" | "degRo" | "°Ro" | "rømer" | "romer" => Token::Degree(Degree::Romer),
+                    "degRé" | "°Ré" | "degRe" | "°Re" | "réaumur" | "reaumur" => {
+                        Token::Degree(Degree::Reaumur)
+                    }
+                    "degRø" | "°Rø" | "degRo" | "°Ro" | "rømer" | "romer" => {
+                        Token::Degree(Degree::Romer)
+                    }
                     "degDe" | "°De" | "delisle" => Token::Degree(Degree::Delisle),
                     "degN" | "°N" | "degnewton" => Token::Degree(Degree::Newton),
                     "per" => Token::Slash,
                     "to" | "in" => Token::DashArrow,
-                    _ => Token::Ident(buf)
+                    _ => Token::Ident(buf),
                 }
             }
         };
@@ -462,14 +477,13 @@
                 match iter.peek().cloned().unwrap() {
                     Token::Comma => {
                         iter.next();
-                    },
+                    }
                     Token::RPar => (),
-                    x => return Expr::Error(format!("Expected `,` or `)`, got {}",
-                                                    describe(&x)))
+                    x => return Expr::Error(format!("Expected `,` or `)`, got {}", describe(&x))),
                 }
             }
             args
-        },
+        }
         _ => vec![parse_pow(iter)],
     };
     Expr::Call(func, args)
@@ -480,7 +494,7 @@
         .map(|x| Mpq::ratio(&x, &Mpz::one()))
         .map(Num::Mpq)
         .map(Expr::Const)
-        .unwrap_or_else(|()| Expr::Error(format!("Failed to parse {}", description)))
+        .unwrap_or_else(|_| Expr::Error(format!("Failed to parse {}", description)))
 }
 
 fn parse_term(iter: &mut Iter) -> Expr {
@@ -493,59 +507,42 @@
                     Token::Ident(ref name) => {
                         iter.next();
                         Expr::Unit(format!("{}{}", attr, name))
-                    },
-                    x => Expr::Error(format!("Attribute must be followed by ident, got {}",
-                                            describe(&x)))
+                    }
+                    x => Expr::Error(format!(
+                        "Attribute must be followed by ident, got {}",
+                        describe(&x)
+                    )),
                 }
             } else {
                 match iter.peek().cloned().unwrap() {
                     Token::Ident(ref s) if s == "of" => {
                         iter.next();
                         Expr::Of(id.clone(), Box::new(parse_juxt(iter)))
-                    },
-                    _ => Expr::Unit(id.to_string())
-                }
-            }
-        },
+                    }
+                    _ => Expr::Unit(id.to_string()),
+                }
+            }
+        }
         Token::Quote(name) => Expr::Quote(name),
-        Token::Decimal(num, frac, exp) =>
-            ::number::Number::from_parts(&*num, frac.as_ref().map(|x| &**x), exp.as_ref().map(|x| &**x))
-            .map(Expr::Const)
-<<<<<<< HEAD
-            .unwrap_or_else(|e| Expr::Error(e.to_string())),
+        Token::Decimal(num, frac, exp) => ::number::Number::from_parts(
+            &*num,
+            frac.as_ref().map(|x| &**x),
+            exp.as_ref().map(|x| &**x),
+        )
+        .map(Expr::Const)
+        .unwrap_or_else(|e| Expr::Error(e.to_string())),
         Token::Hex(num) => parse_radix(&*num, 16, "hex"),
         Token::Oct(num) => parse_radix(&*num, 8, "octal"),
         Token::Bin(num) => parse_radix(&*num, 2, "binary"),
-=======
-            .unwrap_or_else(|e| Expr::Error(format!("{}", e))),
-        Token::Hex(num) =>
-            Mpz::from_str_radix(&*num, 16)
-            .map(|x| Mpq::ratio(&x, &Mpz::one()))
-            .map(Num::Mpq)
-            .map(Expr::Const)
-            .unwrap_or_else(|_| Expr::Error(format!("Failed to parse hex"))),
-        Token::Oct(num) =>
-            Mpz::from_str_radix(&*num, 8)
-            .map(|x| Mpq::ratio(&x, &Mpz::one()))
-            .map(Num::Mpq)
-            .map(Expr::Const)
-            .unwrap_or_else(|_| Expr::Error(format!("Failed to parse octal"))),
-        Token::Bin(num) =>
-            Mpz::from_str_radix(&*num, 2)
-            .map(|x| Mpq::ratio(&x, &Mpz::one()))
-            .map(Num::Mpq)
-            .map(Expr::Const)
-            .unwrap_or_else(|_| Expr::Error(format!("Failed to parse binary"))),
->>>>>>> d37bedc3
         Token::Plus => Expr::Plus(Box::new(parse_term(iter))),
         Token::Minus => Expr::Neg(Box::new(parse_term(iter))),
         Token::LPar => {
             let res = parse_expr(iter);
             match iter.next().unwrap() {
                 Token::RPar => res,
-                x => Expr::Error(format!("Expected `)`, got {}", describe(&x)))
-            }
-        },
+                x => Expr::Error(format!("Expected `)`, got {}", describe(&x))),
+            }
+        }
         Token::Percent => Expr::Unit("percent".to_owned()),
         Token::Date(toks) => Expr::Date(toks),
         Token::Comment(_) => parse_term(iter),
@@ -563,8 +560,8 @@
                 left = Expr::Mul(vec![left, Expr::Unit("percent".to_owned())]);
             }
             left
-        },
-        _ => left
+        }
+        _ => left,
     }
 }
 
@@ -575,8 +572,8 @@
             iter.next();
             let right = parse_pow(iter);
             Expr::Pow(Box::new(left), Box::new(right))
-        },
-        _ => left
+        }
+        _ => left,
     }
 }
 
@@ -587,24 +584,33 @@
             iter.next();
             let right = parse_pow(iter);
             Expr::Frac(Box::new(left), Box::new(right))
-        },
-        _ => left
+        }
+        _ => left,
     }
 }
 
 fn parse_juxt(iter: &mut Iter) -> Expr {
     let mut terms = vec![parse_frac(iter)];
-    loop { match iter.peek().cloned().unwrap() {
-        Token::Asterisk | Token::Slash | Token::Comma | Token::Equals |
-        Token::Plus | Token::Minus | Token::DashArrow |
-        Token::RPar | Token::Newline |
-        Token::Comment(_) | Token::Eof => break,
-        Token::Degree(deg) => {
-            iter.next();
-            terms = vec![Expr::Suffix(deg, Box::new(Expr::Mul(terms)))]
-        },
-        _ => terms.push(parse_frac(iter))
-    }}
+    loop {
+        match iter.peek().cloned().unwrap() {
+            Token::Asterisk
+            | Token::Slash
+            | Token::Comma
+            | Token::Equals
+            | Token::Plus
+            | Token::Minus
+            | Token::DashArrow
+            | Token::RPar
+            | Token::Newline
+            | Token::Comment(_)
+            | Token::Eof => break,
+            Token::Degree(deg) => {
+                iter.next();
+                terms = vec![Expr::Suffix(deg, Box::new(Expr::Mul(terms)))]
+            }
+            _ => terms.push(parse_frac(iter)),
+        }
+    }
     if terms.len() == 1 {
         terms.pop().unwrap()
     } else {
@@ -614,22 +620,24 @@
 
 fn parse_div(iter: &mut Iter) -> Expr {
     let mut terms = vec![parse_juxt(iter)];
-    loop { match iter.peek().cloned().unwrap() {
-        Token::Slash => {
-            iter.next();
-            let left = if terms.len() == 1 {
-                terms.pop().unwrap()
-            } else {
-                Expr::Mul(terms.drain(..).collect())
-            };
-            terms = vec![Expr::Frac(Box::new(left), Box::new(parse_juxt(iter)))];
-        },
-        Token::Asterisk => {
-            iter.next();
-            terms.push(parse_juxt(iter));
-        },
-        _ => break
-    }}
+    loop {
+        match iter.peek().cloned().unwrap() {
+            Token::Slash => {
+                iter.next();
+                let left = if terms.len() == 1 {
+                    terms.pop().unwrap()
+                } else {
+                    Expr::Mul(terms.drain(..).collect())
+                };
+                terms = vec![Expr::Frac(Box::new(left), Box::new(parse_juxt(iter)))];
+            }
+            Token::Asterisk => {
+                iter.next();
+                terms.push(parse_juxt(iter));
+            }
+            _ => break,
+        }
+    }
     if terms.len() == 1 {
         terms.pop().unwrap()
     } else {
@@ -639,19 +647,21 @@
 
 fn parse_add(iter: &mut Iter) -> Expr {
     let mut left = parse_div(iter);
-    loop { match *iter.peek().unwrap() {
-        Token::Plus => {
-            iter.next();
-            let right = parse_div(iter);
-            left = Expr::Add(Box::new(left), Box::new(right))
-        },
-        Token::Minus => {
-            iter.next();
-            let right = parse_div(iter);
-            left = Expr::Sub(Box::new(left), Box::new(right))
-        },
-        _ => return left
-    }}
+    loop {
+        match *iter.peek().unwrap() {
+            Token::Plus => {
+                iter.next();
+                let right = parse_div(iter);
+                left = Expr::Add(Box::new(left), Box::new(right))
+            }
+            Token::Minus => {
+                iter.next();
+                let right = parse_div(iter);
+                left = Expr::Sub(Box::new(left), Box::new(right))
+            }
+            _ => return left,
+        }
+    }
 }
 
 fn parse_eq(iter: &mut Iter) -> Expr {
@@ -661,8 +671,8 @@
             iter.next();
             let right = parse_add(iter);
             Expr::Equals(Box::new(left), Box::new(right))
-        },
-        _ => left
+        }
+        _ => left,
     }
 }
 
@@ -673,17 +683,19 @@
 pub fn parse_unitlist(iter: &mut Iter) -> Option<Vec<String>> {
     let mut expecting_term = true;
     let mut res = vec![];
-    loop { match iter.next().unwrap() {
-        Token::Ident(ref ident) if expecting_term => {
-            res.push(ident.clone());
-            expecting_term = false;
-        },
-        Token::Comma | Token::Semicolon if !expecting_term => {
-            expecting_term = true;
-        },
-        Token::Eof | Token::Newline | Token::Comment(_) if !expecting_term => break,
-        _ => return None
-    }}
+    loop {
+        match iter.next().unwrap() {
+            Token::Ident(ref ident) if expecting_term => {
+                res.push(ident.clone());
+                expecting_term = false;
+            }
+            Token::Comma | Token::Semicolon if !expecting_term => {
+                expecting_term = true;
+            }
+            Token::Eof | Token::Newline | Token::Comment(_) if !expecting_term => break,
+            _ => return None,
+        }
+    }
     if res.len() > 1 {
         Some(res)
     } else {
@@ -697,19 +709,19 @@
     let sign = match iter.next().unwrap() {
         Token::Plus => 1,
         Token::Minus => -1,
-        _ => return None
+        _ => return None,
     };
     let hour = match iter.next().unwrap() {
         Token::Decimal(ref i, None, None) if i.len() == 2 => i.clone(),
-        _ => return None
+        _ => return None,
     };
     match iter.next().unwrap() {
         Token::Colon => (),
-        _ => return None
+        _ => return None,
     }
     let min = match iter.next().unwrap() {
         Token::Decimal(ref i, None, None) if i.len() == 2 => i.clone(),
-        _ => return None
+        _ => return None,
     };
     Some(sign * (i64::from_str(&*hour).unwrap() * 3600 + i64::from_str(&*min).unwrap() * 60))
 }
@@ -718,8 +730,8 @@
     match iter.peek().cloned() {
         Some(Token::Ident(ref s)) if s == "factorize" => {
             iter.next();
-            return Query::Factorize(parse_eq(iter))
-        },
+            return Query::Factorize(parse_eq(iter));
+        }
         Some(Token::Ident(ref s)) if s == "units" => {
             iter.next();
             if let Some(Token::Ident(ref s)) = iter.peek().cloned() {
@@ -727,15 +739,15 @@
                     iter.next();
                 }
             }
-            return Query::UnitsFor(parse_eq(iter))
-        },
+            return Query::UnitsFor(parse_eq(iter));
+        }
         Some(Token::Ident(ref s)) if s == "search" => {
             iter.next();
             if let Some(Token::Ident(ref s)) = iter.peek().cloned() {
-                return Query::Search(s.clone())
-            }
-        },
-        _ => ()
+                return Query::Search(s.clone());
+            }
+        }
+        _ => (),
     }
     let left = parse_eq(iter);
     match iter.peek().cloned().unwrap() {
@@ -745,9 +757,7 @@
             let mut copy = iter.clone();
             if let Some(res) = parse_unitlist(&mut copy) {
                 *iter = copy;
-                return Query::Convert(
-                    left, Conversion::List(res), None, Digits::Default
-                )
+                return Query::Convert(left, Conversion::List(res), None, Digits::Default);
             }
             let digits = match iter.peek().cloned().unwrap() {
                 Token::Ident(ref s) if s == "digits" => {
@@ -757,49 +767,56 @@
                             iter.next();
                             match u64::from_str_radix(&*int, 10) {
                                 Ok(v) => Digits::Digits(v),
-                                Err(e) => return Query::Error(format!(
-                                    "Failed to parse digits: {}", e
-                                ))
-                            }
-                        },
+                                Err(e) => {
+                                    return Query::Error(format!("Failed to parse digits: {}", e))
+                                }
+                            }
+                        }
                         _ => Digits::FullInt,
                     }
-                },
-                _ => Digits::Default
+                }
+                _ => Digits::Default,
             };
             let base = match iter.peek().cloned().unwrap() {
                 Token::Ident(ref s) if s == "base" => {
                     iter.next();
                     match iter.next() {
-                        Some(Token::Decimal(int, None, None)) => match u64::from_str_radix(&*int, 10) {
-                            Ok(v) if v >= 2 && v <= 36 => {
-                                Some(v as u8)
-                            },
-                            Ok(v) => return Query::Error(format!(
-                                "Unsupported base {}, must be from 2 to 36", v)),
-                            Err(e) => return Query::Error(format!(
-                                "Failed to parse base: {}", e))
-                        },
-                        Some(x) => return Query::Error(format!(
-                            "Expected decimal base, got {}", describe(&x))),
-                        None => return Query::Error(
-                            "Expected decimal base, got eof".to_string()
-                        )
-                    }
-                },
+                        Some(Token::Decimal(int, None, None)) => {
+                            match u64::from_str_radix(&*int, 10) {
+                                Ok(v) if v >= 2 && v <= 36 => Some(v as u8),
+                                Ok(v) => {
+                                    return Query::Error(format!(
+                                        "Unsupported base {}, must be from 2 to 36",
+                                        v
+                                    ))
+                                }
+                                Err(e) => {
+                                    return Query::Error(format!("Failed to parse base: {}", e))
+                                }
+                            }
+                        }
+                        Some(x) => {
+                            return Query::Error(format!(
+                                "Expected decimal base, got {}",
+                                describe(&x)
+                            ))
+                        }
+                        None => return Query::Error("Expected decimal base, got eof".to_string()),
+                    }
+                }
                 Token::Ident(ref s) if s == "hex" || s == "hexadecimal" || s == "base16" => {
                     iter.next();
                     Some(16)
-                },
+                }
                 Token::Ident(ref s) if s == "oct" || s == "octal" || s == "base8" => {
                     iter.next();
                     Some(8)
-                },
+                }
                 Token::Ident(ref s) if s == "bin" || s == "binary" || s == "base2" => {
                     iter.next();
                     Some(2)
-                },
-                _ => None
+                }
+                _ => None,
             };
             let right = match iter.peek().cloned().unwrap() {
                 Token::Eof => Conversion::None,
@@ -811,17 +828,15 @@
                     } else {
                         Conversion::Expr(parse_eq(&mut old))
                     }
-                },
-                Token::Ident(ref s) if Tz::from_str(s).is_ok() => {
-                    Conversion::Timezone(Tz::from_str(s).expect(
-                        "Running from_str a second time failed"
-                    ))
-                },
-                _ => Conversion::Expr(parse_eq(iter))
+                }
+                Token::Ident(ref s) if Tz::from_str(s).is_ok() => Conversion::Timezone(
+                    Tz::from_str(s).expect("Running from_str a second time failed"),
+                ),
+                _ => Conversion::Expr(parse_eq(iter)),
             };
             Query::Convert(left, right, base, digits)
-        },
-        _ => Query::Expr(left)
+        }
+        _ => Query::Expr(left),
     }
 }
 
@@ -835,44 +850,42 @@
 
     #[test]
     fn add_assoc() {
-        assert_eq!(parse("a + b - c + d - e"),
-                   "(((a + b) - c) + d) - e");
+        assert_eq!(parse("a + b - c + d - e"), "(((a + b) - c) + d) - e");
     }
 
     #[test]
     fn sub_crash_regression() {
-        assert_eq!(parse("-"),
-                   "-<error: Expected term, got eof>");
+        assert_eq!(parse("-"), "-<error: Expected term, got eof>");
     }
 
     #[test]
     fn mul_assoc() {
-        assert_eq!(parse("a b * c / d / e f * g h"),
-                   "(((a b) c / d) / e f) (g h)");
-        assert_eq!(parse("a|b c / g e|f"),
-                   "(a / b) c / g (e / f)");
-        assert_eq!(parse("a / b / c"),
-                   "(a / b) / c");
+        assert_eq!(
+            parse("a b * c / d / e f * g h"),
+            "(((a b) c / d) / e f) (g h)"
+        );
+        assert_eq!(parse("a|b c / g e|f"), "(a / b) c / g (e / f)");
+        assert_eq!(parse("a / b / c"), "(a / b) / c");
     }
 
     #[test]
     fn suffix_prec() {
-        assert_eq!(parse("a b °C + x y °F"),
-                   "a b °C + x y °F");
-        assert_eq!(parse("a b °C c"),
-                   "(a b °C) c");
-        assert_eq!(parse("a °C / x"),
-                   "a °C / x");
-        assert_eq!(parse("a °C * x"),
-                   "(a °C) x");
+        assert_eq!(parse("a b °C + x y °F"), "a b °C + x y °F");
+        assert_eq!(parse("a b °C c"), "(a b °C) c");
+        assert_eq!(parse("a °C / x"), "a °C / x");
+        assert_eq!(parse("a °C * x"), "(a °C) x");
     }
 
     #[test]
     fn number_lex() {
-        assert_eq!(parse("1e"),
-                   "<error: Expected term, got <Malformed number literal: No digits after exponent>>");
-        assert_eq!(parse("1."),
-                   "<error: Expected term, got <Malformed number literal: No digits after decimal point>>");
+        assert_eq!(
+            parse("1e"),
+            "<error: Expected term, got <Malformed number literal: No digits after exponent>>"
+        );
+        assert_eq!(
+            parse("1."),
+            "<error: Expected term, got <Malformed number literal: No digits after decimal point>>"
+        );
     }
 
     #[test]
@@ -886,7 +899,6 @@
 
     #[test]
     fn test_of() {
-        assert_eq!(parse("foo of 1 abc def / 12"),
-                   "(foo of 1 abc def) / 12");
+        assert_eq!(parse("foo of 1 abc def / 12"), "(foo of 1 abc def) / 12");
     }
 }